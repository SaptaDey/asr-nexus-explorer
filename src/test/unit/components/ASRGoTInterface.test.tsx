<<<<<<< HEAD
import React from 'react';
import { describe, it, expect, beforeEach, vi, afterEach } from 'vitest';
import { render, screen, fireEvent, waitFor } from '@testing-library/react';
import userEvent from '@testing-library/user-event';
import { BrowserRouter } from 'react-router-dom';
import { QueryClient, QueryClientProvider } from '@tanstack/react-query';
import ASRGoTInterface from '@/pages/ASRGoTInterface';
import { mockServices } from '@/test/mocks/mockServices';
import { testQueries } from '@/test/fixtures/testData';

// Mock the components
vi.mock('@/components/asr-got/ResearchInterface', () => ({
  ResearchInterface: vi.fn(({ onExecuteStage, currentStage, isProcessing }) => (
    <div data-testid="research-interface">
      <button onClick={() => onExecuteStage?.(1, 'test query')}>Submit Query</button>
      <button onClick={() => onExecuteStage?.(currentStage + 1, 'next stage')}>Complete Stage</button>
      <div>Current Stage: {currentStage}</div>
      <div>Processing: {isProcessing ? 'Yes' : 'No'}</div>
    </div>
  ))
}));


vi.mock('@/components/asr-got/EnhancedGraphVisualization', () => ({
  EnhancedGraphVisualization: vi.fn(() => (
    <div data-testid="graph-visualization">Graph Visualization</div>
  ))
}));

// Mock services
vi.mock('@/services/AsrGotStageEngine', () => ({
  AsrGotStageEngine: vi.fn().mockImplementation(() => mockServices.stageEngine)
}));

vi.mock('@/hooks/asr-got/useASRGoT', () => ({
  useASRGoT: vi.fn(() => ({
    executeStage: vi.fn().mockResolvedValue({ stage: 1, status: 'completed' }),
    currentStage: 1,
    graphData: { nodes: [], edges: [], metadata: {} },
    isExecuting: false,
    isProcessing: false,
    stageResults: [],
    sessionId: 'test-session',
    resetSession: vi.fn()
  }))
}));

vi.mock('@/hooks/asr-got/useProcessingMode', () => ({
  useProcessingMode: vi.fn(() => ({
    mode: 'manual',
    setMode: vi.fn(),
    isAutoProcessing: false
  }))
}));

// Mock the auth context
const mockAuthContext = {
  user: null,
  session: null,
  profile: null,
  isLoading: false,
  signIn: vi.fn(),
  signUp: vi.fn(),
  signOut: vi.fn()
};

vi.mock('@/contexts/AuthContext', () => ({
  useAuthContext: () => mockAuthContext,
  AuthProvider: ({ children }: any) => <div>{children}</div>
}));

// Mock the ContextCompatibilityLayer since that's what the error shows
vi.mock('@/contexts/ContextCompatibilityLayer', () => ({
  useAuthContext: () => mockAuthContext,
  AuthProvider: ({ children }: any) => <div>{children}</div>
}));

// Mock accessibility hook to avoid DOM issues in tests
vi.mock('@/hooks/useAccessibility', () => ({
  useAccessibility: () => ({
    screenReaderAnnounce: vi.fn(),
    focusManagement: {
      setMainContentFocus: vi.fn(),
      restoreFocus: vi.fn()
    },
    keyboardNavigation: {
      enableSkipLinks: vi.fn(),
      enableTabTrapping: vi.fn()
    }
  }),
  useAccessibleDescription: () => ({
    setDescription: vi.fn(),
    getDescription: vi.fn(() => 'Mock accessible description'),
    clearDescription: vi.fn()
  }),
  useKeyboardShortcuts: () => ({
    registerShortcut: vi.fn(),
    unregisterShortcut: vi.fn(),
    getActiveShortcuts: vi.fn(() => [])
  })
}));

// Mock AccessibilityProvider to fix preferences undefined error
vi.mock('@/components/accessibility/AccessibilityProvider', () => ({
  useAccessibilityContext: () => ({
    preferences: {
      highContrast: false,
      reducedMotion: false,
      screenReaderMode: false,
      fontSize: 'medium',
      focusVisible: true,
      keyboardNavigation: true
    },
    updatePreferences: vi.fn(),
    isScreenReader: false,
    announceLiveRegion: vi.fn()
  }),
  AccessibilityProvider: ({ children }: any) => <div>{children}</div>
}));

const TestWrapper = ({ children }: { children: React.ReactNode }) => {
  const queryClient = new QueryClient({
    defaultOptions: {
      queries: { retry: false },
      mutations: { retry: false }
    }
  });

  return (
    <QueryClientProvider client={queryClient}>
      <BrowserRouter>
        {children}
      </BrowserRouter>
    </QueryClientProvider>
  );
};

describe('ASRGoTInterface', () => {
  let user: ReturnType<typeof userEvent.setup>;

  beforeEach(() => {
    user = userEvent.setup();
    vi.clearAllMocks();
  });

  afterEach(() => {
    vi.restoreAllMocks();
  });

  it('should render main interface without errors', () => {
    render(
      <TestWrapper>
        <ASRGoTInterface />
      </TestWrapper>
    );

    // Component should render without crashing - check for research interface component
    expect(screen.getByTestId('research-interface')).toBeInTheDocument();
  });

  it('should handle query submission', async () => {
    render(
      <TestWrapper>
        <ASRGoTInterface />
      </TestWrapper>
    );

    const submitButton = screen.getByText('Submit Query');
    await user.click(submitButton);

    // The mocked function should have been called
    expect(screen.getByTestId('research-interface')).toBeInTheDocument();
  });

  it('should handle stage completion', async () => {
    render(
      <TestWrapper>
        <ASRGoTInterface />
      </TestWrapper>
    );

    const completeButton = screen.getByText('Complete Stage');
    await user.click(completeButton);

    // The component should remain rendered after stage completion
    expect(screen.getByTestId('research-interface')).toBeInTheDocument();
  });

  it('should be accessible with proper ARIA labels', () => {
    render(
      <TestWrapper>
        <ASRGoTInterface />
      </TestWrapper>
    );

    // Check that main sections are accessible
    expect(screen.getByTestId('research-interface')).toBeInTheDocument();
    
    // Check for accessibility button
    expect(screen.getByLabelText('Open accessibility settings')).toBeInTheDocument();
  });

  it('should handle keyboard navigation', async () => {
    render(
      <TestWrapper>
        <ASRGoTInterface />
      </TestWrapper>
    );

    // Test Tab navigation
    await user.tab();
    
    // Check that focus moves through interactive elements
    const submitButton = screen.getByText('Submit Query');
    expect(submitButton).toBeInTheDocument();
  });

  it('should handle error states gracefully', async () => {
    // Mock error condition
    vi.mocked(mockServices.stageEngine.executeStage).mockRejectedValueOnce(new Error('Test error'));

    render(
      <TestWrapper>
        <ASRGoTInterface />
      </TestWrapper>
    );

    // Component should still render even if services throw errors
    expect(screen.getByTestId('research-interface')).toBeInTheDocument();
  });

  it('should maintain state consistency during interactions', async () => {
    render(
      <TestWrapper>
        <ASRGoTInterface />
      </TestWrapper>
    );

    // Simulate multiple interactions
    const submitButton = screen.getByText('Submit Query');
    const completeButton = screen.getByText('Complete Stage');

    await user.click(submitButton);
    await user.click(completeButton);

    // Main interface should still be present
    expect(screen.getByTestId('research-interface')).toBeInTheDocument();
  });

  it('should handle responsive design', () => {
    // Mock mobile viewport
    Object.defineProperty(window, 'innerWidth', {
      writable: true,
      configurable: true,
      value: 768,
    });

    render(
      <TestWrapper>
        <ASRGoTInterface />
      </TestWrapper>
    );

    // Components should render regardless of viewport size
    expect(screen.getByTestId('research-interface')).toBeInTheDocument();
  });
=======
import { AppContextManager } from '@/contexts/AppContextManager';
import React from 'react';
import { describe, it, expect, beforeEach, vi, afterEach } from 'vitest';
import { render, screen, fireEvent, waitFor } from '@testing-library/react';
import userEvent from '@testing-library/user-event';
import { BrowserRouter } from 'react-router-dom';
import { QueryClient, QueryClientProvider } from '@tanstack/react-query';
import ASRGoTInterface from '@/pages/ASRGoTInterface';
import { mockServices } from '@/test/mocks/mockServices';
import { testQueries } from '@/test/fixtures/testData';

const TestWrapper = ({ children }: { children: React.ReactNode }) => {
  const queryClient = new QueryClient({
    defaultOptions: {
      queries: { retry: false },
      mutations: { retry: false }
    }
  });

  return (
    <AppContextManager>
      <QueryClientProvider client={queryClient}>
        <BrowserRouter>
          {children}
        </BrowserRouter>
      </QueryClientProvider>
    </AppContextManager>
  );
};

// Mock the components
vi.mock('@/components/asr-got/ResearchInterface', () => ({
  ResearchInterface: vi.fn(({ onExecuteStage, currentStage, isProcessing }) => (
    <div data-testid="research-interface">
      <button onClick={() => onExecuteStage?.(1, 'test query')}>Submit Query</button>
      <button onClick={() => onExecuteStage?.(currentStage + 1, 'next stage')}>Complete Stage</button>
      <div>Current Stage: {currentStage}</div>
      <div>Processing: {isProcessing ? 'Yes' : 'No'}</div>
    </div>
  ))
}));


vi.mock('@/components/asr-got/EnhancedGraphVisualization', () => ({
  EnhancedGraphVisualization: vi.fn(() => (
    <div data-testid="graph-visualization">Graph Visualization</div>
  ))
}));

// Mock services
vi.mock('@/services/AsrGotStageEngine', () => ({
  AsrGotStageEngine: vi.fn().mockImplementation(() => mockServices.stageEngine)
}));

vi.mock('@/hooks/asr-got/useASRGoT', () => ({
  useASRGoT: vi.fn(() => ({
    executeStage: vi.fn().mockResolvedValue({ stage: 1, status: 'completed' }),
    currentStage: 1,
    graphData: { nodes: [], edges: [], metadata: {} },
    isExecuting: false,
    isProcessing: false,
    stageResults: [],
    sessionId: 'test-session',
    resetSession: vi.fn()
  }))
}));

vi.mock('@/hooks/asr-got/useProcessingMode', () => ({
  useProcessingMode: vi.fn(() => ({
    mode: 'manual',
    setMode: vi.fn(),
    isAutoProcessing: false
  }))
}));

// Mock the auth context
const mockAuthContext = {
  user: null,
  session: null,
  profile: null,
  isLoading: false,
  signIn: vi.fn(),
  signUp: vi.fn(),
  signOut: vi.fn()
};

vi.mock('@/contexts/AuthContext', () => ({
  useAuthContext: () => mockAuthContext,
  AuthProvider: ({ children }: any) => <div>{children}</div>
}));

// Mock the ContextCompatibilityLayer since that's what the error shows
vi.mock('@/contexts/ContextCompatibilityLayer', () => ({
  useAuthContext: () => mockAuthContext,
  AuthProvider: ({ children }: any) => <div>{children}</div>
}));

// Mock accessibility hook to avoid DOM issues in tests
vi.mock('@/hooks/useAccessibility', () => ({
  useAccessibility: () => ({
    screenReaderAnnounce: vi.fn(),
    focusManagement: {
      setMainContentFocus: vi.fn(),
      restoreFocus: vi.fn()
    },
    keyboardNavigation: {
      enableSkipLinks: vi.fn(),
      enableTabTrapping: vi.fn()
    }
  }),
  useAccessibleDescription: () => ({
    setDescription: vi.fn(),
    getDescription: vi.fn(() => 'Mock accessible description'),
    clearDescription: vi.fn()
  }),
  useKeyboardShortcuts: () => ({
    registerShortcut: vi.fn(),
    unregisterShortcut: vi.fn(),
    getActiveShortcuts: vi.fn(() => [])
  })
}));

// Mock AccessibilityProvider to fix preferences undefined error
vi.mock('@/components/accessibility/AccessibilityProvider', () => ({
  useAccessibilityContext: () => ({
    preferences: {
      highContrast: false,
      reducedMotion: false,
      screenReaderMode: false,
      fontSize: 'medium',
      focusVisible: true,
      keyboardNavigation: true
    },
    updatePreferences: vi.fn(),
    isScreenReader: false,
    announceLiveRegion: vi.fn()
  }),
  AccessibilityProvider: ({ children }: any) => <div>{children}</div>
}));

describe('ASRGoTInterface', () => {
  let user: ReturnType<typeof userEvent.setup>;

  beforeEach(() => {
    user = userEvent.setup();
    vi.clearAllMocks();
  });

  afterEach(() => {
    vi.restoreAllMocks();
  });

  it('should render main interface without errors', () => {
    render(
      <TestWrapper>
        <ASRGoTInterface />
      </TestWrapper>
    );

    // Component should render without crashing - check for research interface component
    expect(screen.getByTestId('research-interface')).toBeInTheDocument();
  });

  it('should handle query submission', async () => {
    render(
      <TestWrapper>
        <ASRGoTInterface />
      </TestWrapper>
    );

    const submitButton = screen.getByText('Submit Query');
    await user.click(submitButton);

    // The mocked function should have been called
    expect(screen.getByTestId('research-interface')).toBeInTheDocument();
  });

  it('should handle stage completion', async () => {
    render(
      <TestWrapper>
        <ASRGoTInterface />
      </TestWrapper>
    );

    const completeButton = screen.getByText('Complete Stage');
    await user.click(completeButton);

    // The component should remain rendered after stage completion
    expect(screen.getByTestId('research-interface')).toBeInTheDocument();
  });

  it('should be accessible with proper ARIA labels', () => {
    render(
      <TestWrapper>
        <ASRGoTInterface />
      </TestWrapper>
    );

    // Check that main sections are accessible
    expect(screen.getByTestId('research-interface')).toBeInTheDocument();
    
    // Check for accessibility button
    expect(screen.getByLabelText('Open accessibility settings')).toBeInTheDocument();
  });

  it('should handle keyboard navigation', async () => {
    render(
      <TestWrapper>
        <ASRGoTInterface />
      </TestWrapper>
    );

    // Test Tab navigation
    await user.tab();
    
    // Check that focus moves through interactive elements
    const submitButton = screen.getByText('Submit Query');
    expect(submitButton).toBeInTheDocument();
  });

  it('should handle error states gracefully', async () => {
    // Mock error condition
    vi.mocked(mockServices.stageEngine.executeStage).mockRejectedValueOnce(new Error('Test error'));

    render(
      <TestWrapper>
        <ASRGoTInterface />
      </TestWrapper>
    );

    // Component should still render even if services throw errors
    expect(screen.getByTestId('research-interface')).toBeInTheDocument();
  });

  it('should maintain state consistency during interactions', async () => {
    render(
      <TestWrapper>
        <ASRGoTInterface />
      </TestWrapper>
    );

    // Simulate multiple interactions
    const submitButton = screen.getByText('Submit Query');
    const completeButton = screen.getByText('Complete Stage');

    await user.click(submitButton);
    await user.click(completeButton);

    // Main interface should still be present
    expect(screen.getByTestId('research-interface')).toBeInTheDocument();
  });

  it('should handle responsive design', () => {
    // Mock mobile viewport
    Object.defineProperty(window, 'innerWidth', {
      writable: true,
      configurable: true,
      value: 768,
    });

    render(
      <TestWrapper>
        <ASRGoTInterface />
      </TestWrapper>
    );

    // Components should render regardless of viewport size
    expect(screen.getByTestId('research-interface')).toBeInTheDocument();
  });
>>>>>>> 77ef6182
});<|MERGE_RESOLUTION|>--- conflicted
+++ resolved
@@ -1,4 +1,4 @@
-<<<<<<< HEAD
+import { AppContextManager } from '@/contexts/AppContextManager';
 import React from 'react';
 import { describe, it, expect, beforeEach, vi, afterEach } from 'vitest';
 import { render, screen, fireEvent, waitFor } from '@testing-library/react';
@@ -8,6 +8,25 @@
 import ASRGoTInterface from '@/pages/ASRGoTInterface';
 import { mockServices } from '@/test/mocks/mockServices';
 import { testQueries } from '@/test/fixtures/testData';
+
+const TestWrapper = ({ children }: { children: React.ReactNode }) => {
+  const queryClient = new QueryClient({
+    defaultOptions: {
+      queries: { retry: false },
+      mutations: { retry: false }
+    }
+  });
+
+  return (
+    <AppContextManager>
+      <QueryClientProvider client={queryClient}>
+        <BrowserRouter>
+          {children}
+        </BrowserRouter>
+      </QueryClientProvider>
+    </AppContextManager>
+  );
+};
 
 // Mock the components
 vi.mock('@/components/asr-got/ResearchInterface', () => ({
@@ -119,23 +138,6 @@
   AccessibilityProvider: ({ children }: any) => <div>{children}</div>
 }));
 
-const TestWrapper = ({ children }: { children: React.ReactNode }) => {
-  const queryClient = new QueryClient({
-    defaultOptions: {
-      queries: { retry: false },
-      mutations: { retry: false }
-    }
-  });
-
-  return (
-    <QueryClientProvider client={queryClient}>
-      <BrowserRouter>
-        {children}
-      </BrowserRouter>
-    </QueryClientProvider>
-  );
-};
-
 describe('ASRGoTInterface', () => {
   let user: ReturnType<typeof userEvent.setup>;
 
@@ -265,275 +267,4 @@
     // Components should render regardless of viewport size
     expect(screen.getByTestId('research-interface')).toBeInTheDocument();
   });
-=======
-import { AppContextManager } from '@/contexts/AppContextManager';
-import React from 'react';
-import { describe, it, expect, beforeEach, vi, afterEach } from 'vitest';
-import { render, screen, fireEvent, waitFor } from '@testing-library/react';
-import userEvent from '@testing-library/user-event';
-import { BrowserRouter } from 'react-router-dom';
-import { QueryClient, QueryClientProvider } from '@tanstack/react-query';
-import ASRGoTInterface from '@/pages/ASRGoTInterface';
-import { mockServices } from '@/test/mocks/mockServices';
-import { testQueries } from '@/test/fixtures/testData';
-
-const TestWrapper = ({ children }: { children: React.ReactNode }) => {
-  const queryClient = new QueryClient({
-    defaultOptions: {
-      queries: { retry: false },
-      mutations: { retry: false }
-    }
-  });
-
-  return (
-    <AppContextManager>
-      <QueryClientProvider client={queryClient}>
-        <BrowserRouter>
-          {children}
-        </BrowserRouter>
-      </QueryClientProvider>
-    </AppContextManager>
-  );
-};
-
-// Mock the components
-vi.mock('@/components/asr-got/ResearchInterface', () => ({
-  ResearchInterface: vi.fn(({ onExecuteStage, currentStage, isProcessing }) => (
-    <div data-testid="research-interface">
-      <button onClick={() => onExecuteStage?.(1, 'test query')}>Submit Query</button>
-      <button onClick={() => onExecuteStage?.(currentStage + 1, 'next stage')}>Complete Stage</button>
-      <div>Current Stage: {currentStage}</div>
-      <div>Processing: {isProcessing ? 'Yes' : 'No'}</div>
-    </div>
-  ))
-}));
-
-
-vi.mock('@/components/asr-got/EnhancedGraphVisualization', () => ({
-  EnhancedGraphVisualization: vi.fn(() => (
-    <div data-testid="graph-visualization">Graph Visualization</div>
-  ))
-}));
-
-// Mock services
-vi.mock('@/services/AsrGotStageEngine', () => ({
-  AsrGotStageEngine: vi.fn().mockImplementation(() => mockServices.stageEngine)
-}));
-
-vi.mock('@/hooks/asr-got/useASRGoT', () => ({
-  useASRGoT: vi.fn(() => ({
-    executeStage: vi.fn().mockResolvedValue({ stage: 1, status: 'completed' }),
-    currentStage: 1,
-    graphData: { nodes: [], edges: [], metadata: {} },
-    isExecuting: false,
-    isProcessing: false,
-    stageResults: [],
-    sessionId: 'test-session',
-    resetSession: vi.fn()
-  }))
-}));
-
-vi.mock('@/hooks/asr-got/useProcessingMode', () => ({
-  useProcessingMode: vi.fn(() => ({
-    mode: 'manual',
-    setMode: vi.fn(),
-    isAutoProcessing: false
-  }))
-}));
-
-// Mock the auth context
-const mockAuthContext = {
-  user: null,
-  session: null,
-  profile: null,
-  isLoading: false,
-  signIn: vi.fn(),
-  signUp: vi.fn(),
-  signOut: vi.fn()
-};
-
-vi.mock('@/contexts/AuthContext', () => ({
-  useAuthContext: () => mockAuthContext,
-  AuthProvider: ({ children }: any) => <div>{children}</div>
-}));
-
-// Mock the ContextCompatibilityLayer since that's what the error shows
-vi.mock('@/contexts/ContextCompatibilityLayer', () => ({
-  useAuthContext: () => mockAuthContext,
-  AuthProvider: ({ children }: any) => <div>{children}</div>
-}));
-
-// Mock accessibility hook to avoid DOM issues in tests
-vi.mock('@/hooks/useAccessibility', () => ({
-  useAccessibility: () => ({
-    screenReaderAnnounce: vi.fn(),
-    focusManagement: {
-      setMainContentFocus: vi.fn(),
-      restoreFocus: vi.fn()
-    },
-    keyboardNavigation: {
-      enableSkipLinks: vi.fn(),
-      enableTabTrapping: vi.fn()
-    }
-  }),
-  useAccessibleDescription: () => ({
-    setDescription: vi.fn(),
-    getDescription: vi.fn(() => 'Mock accessible description'),
-    clearDescription: vi.fn()
-  }),
-  useKeyboardShortcuts: () => ({
-    registerShortcut: vi.fn(),
-    unregisterShortcut: vi.fn(),
-    getActiveShortcuts: vi.fn(() => [])
-  })
-}));
-
-// Mock AccessibilityProvider to fix preferences undefined error
-vi.mock('@/components/accessibility/AccessibilityProvider', () => ({
-  useAccessibilityContext: () => ({
-    preferences: {
-      highContrast: false,
-      reducedMotion: false,
-      screenReaderMode: false,
-      fontSize: 'medium',
-      focusVisible: true,
-      keyboardNavigation: true
-    },
-    updatePreferences: vi.fn(),
-    isScreenReader: false,
-    announceLiveRegion: vi.fn()
-  }),
-  AccessibilityProvider: ({ children }: any) => <div>{children}</div>
-}));
-
-describe('ASRGoTInterface', () => {
-  let user: ReturnType<typeof userEvent.setup>;
-
-  beforeEach(() => {
-    user = userEvent.setup();
-    vi.clearAllMocks();
-  });
-
-  afterEach(() => {
-    vi.restoreAllMocks();
-  });
-
-  it('should render main interface without errors', () => {
-    render(
-      <TestWrapper>
-        <ASRGoTInterface />
-      </TestWrapper>
-    );
-
-    // Component should render without crashing - check for research interface component
-    expect(screen.getByTestId('research-interface')).toBeInTheDocument();
-  });
-
-  it('should handle query submission', async () => {
-    render(
-      <TestWrapper>
-        <ASRGoTInterface />
-      </TestWrapper>
-    );
-
-    const submitButton = screen.getByText('Submit Query');
-    await user.click(submitButton);
-
-    // The mocked function should have been called
-    expect(screen.getByTestId('research-interface')).toBeInTheDocument();
-  });
-
-  it('should handle stage completion', async () => {
-    render(
-      <TestWrapper>
-        <ASRGoTInterface />
-      </TestWrapper>
-    );
-
-    const completeButton = screen.getByText('Complete Stage');
-    await user.click(completeButton);
-
-    // The component should remain rendered after stage completion
-    expect(screen.getByTestId('research-interface')).toBeInTheDocument();
-  });
-
-  it('should be accessible with proper ARIA labels', () => {
-    render(
-      <TestWrapper>
-        <ASRGoTInterface />
-      </TestWrapper>
-    );
-
-    // Check that main sections are accessible
-    expect(screen.getByTestId('research-interface')).toBeInTheDocument();
-    
-    // Check for accessibility button
-    expect(screen.getByLabelText('Open accessibility settings')).toBeInTheDocument();
-  });
-
-  it('should handle keyboard navigation', async () => {
-    render(
-      <TestWrapper>
-        <ASRGoTInterface />
-      </TestWrapper>
-    );
-
-    // Test Tab navigation
-    await user.tab();
-    
-    // Check that focus moves through interactive elements
-    const submitButton = screen.getByText('Submit Query');
-    expect(submitButton).toBeInTheDocument();
-  });
-
-  it('should handle error states gracefully', async () => {
-    // Mock error condition
-    vi.mocked(mockServices.stageEngine.executeStage).mockRejectedValueOnce(new Error('Test error'));
-
-    render(
-      <TestWrapper>
-        <ASRGoTInterface />
-      </TestWrapper>
-    );
-
-    // Component should still render even if services throw errors
-    expect(screen.getByTestId('research-interface')).toBeInTheDocument();
-  });
-
-  it('should maintain state consistency during interactions', async () => {
-    render(
-      <TestWrapper>
-        <ASRGoTInterface />
-      </TestWrapper>
-    );
-
-    // Simulate multiple interactions
-    const submitButton = screen.getByText('Submit Query');
-    const completeButton = screen.getByText('Complete Stage');
-
-    await user.click(submitButton);
-    await user.click(completeButton);
-
-    // Main interface should still be present
-    expect(screen.getByTestId('research-interface')).toBeInTheDocument();
-  });
-
-  it('should handle responsive design', () => {
-    // Mock mobile viewport
-    Object.defineProperty(window, 'innerWidth', {
-      writable: true,
-      configurable: true,
-      value: 768,
-    });
-
-    render(
-      <TestWrapper>
-        <ASRGoTInterface />
-      </TestWrapper>
-    );
-
-    // Components should render regardless of viewport size
-    expect(screen.getByTestId('research-interface')).toBeInTheDocument();
-  });
->>>>>>> 77ef6182
 });