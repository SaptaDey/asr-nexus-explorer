--- conflicted
+++ resolved
@@ -1,393 +1,3 @@
-<<<<<<< HEAD
-/**
- * API Service for ASR-GoT Framework
- * Handles Perplexity and Gemini API interactions with security validation
- */
-
-import { validateInput, validateAPIKey, apiRateLimiter } from '@/utils/securityUtils';
-import { costGuardrails } from '@/services/CostGuardrails';
-import { APICredentials } from '@/types/asrGotTypes';
-import { 
-  secureNetworkRequest, 
-  createGeminiHeaders, 
-  validateApiKeyFormat,
-  secureRequestWithTimeout 
-} from '@/utils/secureNetworkRequest';
-import { sanitizeError, secureConsoleError } from '@/utils/errorSanitizer';
-import { logApiCall } from '@/services/securityEventLogger';
-import { errorLogger } from '@/services/ErrorLoggingService';
-
-
-// Perplexity Sonar API integration (placeholder for future implementation)
-export const callPerplexitySonarAPI = async (
-  query: string,
-  apiKey?: string,
-  options: { recency?: boolean; focus?: string; userId?: string } = {}
-): Promise<string> => {
-  // Enhanced rate limiting for Perplexity
-  const userId = options.userId || 'anonymous';
-  
-  if (!apiRateLimiter.isAllowed('perplexity', userId)) {
-    const status = apiRateLimiter.getStatus('perplexity', userId);
-    throw new Error(
-      `Perplexity API rate limit exceeded. Remaining: ${status.remaining}. ` +
-      `Reset in ${Math.ceil((status.resetTime - Date.now()) / 1000)} seconds.`
-    );
-  }
-
-  // Check cost guardrails for Sonar call
-  if (!costGuardrails.canMakeCall('sonar', 1000)) {
-    throw new Error('Cost guardrails exceeded for Sonar API');
-  }
-
-  // Placeholder implementation - currently using Gemini with web search
-  // In production, this would call Perplexity Sonar API
-  console.log('Perplexity Sonar API call (placeholder):', query);
-  
-  // Record Sonar usage (placeholder cost - in production this would be actual usage)
-  costGuardrails.recordUsage('sonar', 1000);
-  
-  // Fallback to Gemini with web search grounding
-  return await callGeminiAPI(
-    `Search for and analyze: ${query}. Focus on recent, peer-reviewed research.`,
-    apiKey || '',
-    'thinking-search',
-    undefined,
-    { stageId: 'sonar-fallback' }
-  );
-};
-
-// RULE COMPLIANT: Capability types follow SECTION 2 matrix
-export type GeminiCapability = 
-  | 'thinking-only'        // THINKING only (Stage 5 pass A)
-  | 'thinking-structured'  // THINKING + STRUCTURED_OUTPUTS
-  | 'thinking-search'      // THINKING + SEARCH_GROUNDING  
-  | 'thinking-code'        // THINKING + CODE_EXECUTION
-  | 'thinking-function'    // THINKING + FUNCTION_CALLING
-  | 'thinking-cache';      // THINKING + CACHING
-
-export const callGeminiAPI = async (
-  prompt: string, 
-  apiKey: string, 
-  capability: GeminiCapability = 'thinking-only',
-  schema?: any,
-  options: { thinkingBudget?: number; stageId?: string; graphHash?: string; temperature?: number; maxTokens?: number; retryCount?: number } = {}
-): Promise<string> => {
-  const maxRetries = 3;
-  const currentRetry = options.retryCount || 0;
-
-  // Validate API key with enhanced format checking
-  if (!apiKey || !validateAPIKey(apiKey, 'gemini') || !validateApiKeyFormat(apiKey, 'gemini')) {
-    throw new Error('Invalid Gemini API key format');
-  }
-
-  // Enhanced rate limiting with user context
-  const userId = options.stageId ? `user-${options.stageId}` : 'anonymous';
-  
-  if (!apiRateLimiter.isAllowed('gemini-api', userId)) {
-    const status = apiRateLimiter.getStatus('gemini-api', userId);
-    const waitTime = Math.ceil((status.resetTime - Date.now()) / 1000);
-    throw new Error(
-      `Rate limit exceeded. You have ${status.remaining} requests remaining. ` +
-      `${status.inBackoff ? 'Currently in backoff period. ' : ''}` +
-      `Please wait ${waitTime} seconds before making another request.`
-    );
-  }
-
-  // **CRITICAL FIX**: Defensive validation before validateInput
-  if (!prompt || typeof prompt !== 'string' || prompt.trim() === '') {
-    throw new Error('API call failed: Invalid prompt - must be a non-empty string');
-  }
-  
-  // Validate and sanitize input
-  const sanitizedPrompt = validateInput(prompt, 'prompt');
-
-  // **TOKEN LIMIT PREVENTION**: Aggressive input chunking for large prompts
-  const estimatedInputTokens = Math.ceil(sanitizedPrompt.length / 4);
-  const MAX_INPUT_TOKENS = 32000; // Conservative limit to prevent MAX_TOKENS errors
-  
-  if (estimatedInputTokens > MAX_INPUT_TOKENS) {
-    console.warn(`⚠️ Input too large (${estimatedInputTokens} tokens), implementing chunking strategy`);
-    return await handleLargePromptChunking(sanitizedPrompt, apiKey, capability, schema, options);
-  }
-
-  // Secondary rate limiting for Gemini provider
-  if (!apiRateLimiter.isAllowed('gemini', userId)) {
-    const status = apiRateLimiter.getStatus('gemini', userId);
-    throw new Error(
-      `Gemini API rate limit exceeded. Remaining: ${status.remaining}. ` +
-      `Burst tokens: ${status.burstTokens}. ` +
-      `Reset in ${Math.ceil((status.resetTime - Date.now()) / 1000)} seconds.`
-    );
-  }
-
-  // **DYNAMIC OUTPUT TOKEN ADJUSTMENT**: Reduce output tokens based on input size
-  let dynamicMaxTokens = options.maxTokens || 8000; // Much more conservative default
-  if (estimatedInputTokens > 20000) {
-    dynamicMaxTokens = Math.min(dynamicMaxTokens, 4000); // Very conservative for large inputs
-  } else if (estimatedInputTokens > 10000) {
-    dynamicMaxTokens = Math.min(dynamicMaxTokens, 6000); // Conservative for medium inputs
-  }
-
-  const estimatedOutputTokens = Math.ceil(dynamicMaxTokens / 2);
-  const totalEstimatedTokens = estimatedInputTokens + estimatedOutputTokens;
-
-  // Check cost guardrails
-  if (!costGuardrails.canMakeCall('gemini', totalEstimatedTokens)) {
-    throw new Error('Cost guardrails exceeded for Gemini API');
-  }
-
-  try {
-    // RULE 4: Auto-cache for large prompts (>200k tokens)
-    // Gemini 2.5 Pro limits: Input 1,048,576 tokens | Output 65,536 tokens
-    const promptSize = new TextEncoder().encode(sanitizedPrompt).length;
-    const shouldCache = promptSize > 200000;
-
-    const requestBody: any = {
-      model: "gemini-2.5-pro", // RULE COMPLIANCE: Correct model
-      contents: [
-        {
-          parts: [
-            { text: sanitizedPrompt }
-          ]
-        }
-      ],
-      generationConfig: {
-        temperature: options.temperature || 0.4,
-        maxOutputTokens: dynamicMaxTokens // Use dynamic token limit to prevent MAX_TOKENS errors
-      },
-      systemInstruction: {
-        parts: [
-          { text: "You are an expert AI research assistant. Always think step-by-step and provide detailed, accurate responses. Use <thinking> tags to show your reasoning process." }
-        ]
-      }
-    };
-
-    // RULE 1 COMPLIANCE: Always include THINKING + exactly one other capability
-    const tools: any[] = [];
-    
-    switch (capability) {
-      case 'thinking-structured':
-        if (schema) {
-          requestBody.generationConfig.responseSchema = schema;
-          requestBody.generationConfig.responseMimeType = "application/json";
-        }
-        break;
-      case 'thinking-search':
-        tools.push({
-          googleSearchRetrieval: {
-            dynamicRetrievalConfig: {
-              mode: "MODE_DYNAMIC",
-              dynamicThreshold: 0.7
-            }
-          }
-        });
-        break;
-      case 'thinking-code':
-        tools.push({
-          codeExecution: {}
-        });
-        break;
-      case 'thinking-function':
-        // Function calling tools would be added here when needed
-        break;
-      case 'thinking-cache':
-        // Caching configuration
-        break;
-      case 'thinking-only':
-        // Pure thinking mode - no additional tools
-        break;
-    }
-
-    if (tools.length > 0) {
-      requestBody.tools = tools;
-    }
-
-    const secureHeaders = createGeminiHeaders(apiKey);
-
-    // RULE 4: Add cache header for large prompts
-    if (shouldCache) {
-      const cacheKey = await generateCacheKey(sanitizedPrompt, options.stageId || '', options.graphHash || '');
-      secureHeaders['x-goog-cache'] = 'true';
-      secureHeaders['x-goog-cache-key'] = cacheKey;
-    }
-
-    const apiEndpoint = 'https://generativelanguage.googleapis.com/v1beta/models/gemini-2.5-pro:generateContent';
-    
-    const response = await secureRequestWithTimeout(
-      secureNetworkRequest({
-        url: apiEndpoint,
-        method: 'POST',
-        secureHeaders,
-        body: JSON.stringify(requestBody),
-        logRequest: false // Never log API requests to prevent exposure
-      }),
-      60000 // 60 second timeout
-    );
-
-    if (!response.ok) {
-      const errorText = await response.text();
-      // Sanitize error to prevent API key exposure
-      const sanitizedError = errorText.replace(/AIza[A-Za-z0-9_-]{35}/g, '[REDACTED_API_KEY]')
-                                      .replace(/Bearer [A-Za-z0-9_-]+/g, 'Bearer [REDACTED]')
-                                      .replace(/x-goog-api-key[^}]+/g, 'x-goog-api-key: [REDACTED]');
-      
-      // Log API failure
-      logApiCall(apiEndpoint, false, `Status: ${response.status}`);
-      
-      throw new Error(`Gemini API error: ${response.status} - ${sanitizedError}`);
-    }
-
-    const data = await response.json();
-    
-    // Enhanced error handling for response structure (debug info removed for security)
-    if (import.meta.env.MODE === 'development') {
-      console.log('🔍 Gemini API response received:', {
-        hasCandidates: !!data.candidates,
-        candidatesLength: data.candidates?.length,
-        hasContent: !!(data.candidates?.[0]?.content)
-      });
-    }
-    
-    if (!data.candidates || !Array.isArray(data.candidates) || data.candidates.length === 0) {
-      throw new Error(`No candidates in Gemini API response: ${JSON.stringify(data)}`);
-    }
-    
-    const candidate = data.candidates[0];
-    
-    // **RETRY LOGIC**: Handle MAX_TOKENS finish reason with automatic retry and smaller token limits
-    if (candidate.finishReason === 'MAX_TOKENS') {
-      console.warn(`⚠️ MAX_TOKENS hit (attempt ${currentRetry + 1}/${maxRetries}), implementing retry strategy`);
-      
-      if (currentRetry < maxRetries) {
-        // Retry with significantly reduced token limits
-        const retryMaxTokens = Math.max(1000, Math.floor(dynamicMaxTokens * 0.5)); // Reduce by 50%
-        console.log(`🔄 Retrying with reduced token limit: ${retryMaxTokens} (was ${dynamicMaxTokens})`);
-        
-        // Add exponential backoff delay to avoid rate limiting
-        const delayMs = Math.min(1000 * Math.pow(2, currentRetry), 5000); // Max 5 seconds
-        console.log(`⏳ Waiting ${delayMs}ms before retry to avoid rate limits...`);
-        await new Promise(resolve => setTimeout(resolve, delayMs));
-        
-        return await callGeminiAPI(prompt, apiKey, capability, schema, {
-          ...options,
-          maxTokens: retryMaxTokens,
-          retryCount: currentRetry + 1
-        });
-      }
-      
-      // If we've exhausted retries, try to extract partial content
-      if (candidate.content && candidate.content.parts && candidate.content.parts[0]?.text) {
-        const partialContent = candidate.content.parts[0].text;
-        console.log(`✅ Extracted ${partialContent.length} characters from final truncated response`);
-        return partialContent + '\n\n[Note: Response was truncated after multiple retry attempts. Content may be incomplete.]';
-      }
-      
-      // Final fallback error
-      throw new Error(`MAX_TOKENS limit exceeded after ${maxRetries} retry attempts. Input size: ${estimatedInputTokens} tokens. Consider breaking into smaller chunks.`);
-    }
-    
-    if (!candidate.content || !candidate.content.parts || !Array.isArray(candidate.content.parts) || candidate.content.parts.length === 0) {
-      throw new Error(`Invalid candidate structure: ${JSON.stringify(candidate)}`);
-    }
-    
-    const content = candidate.content.parts[0]?.text;
-    
-    if (!content || typeof content !== 'string') {
-      throw new Error(`No text content in response: ${JSON.stringify(candidate.content.parts[0])}`);
-    }
-    
-    // Record actual usage - estimate output tokens from response
-    const actualOutputTokens = Math.ceil(content.length / 4);
-    const actualTotalTokens = estimatedInputTokens + actualOutputTokens;
-    
-    // Record the usage for cost monitoring
-    costGuardrails.recordUsage('gemini', actualTotalTokens);
-    
-    // Log successful API call
-    logApiCall(apiEndpoint, true);
-    
-    return content;
-  } catch (error) {
-    // Sanitize error message to prevent API key exposure
-    const errorMessage = error instanceof Error && error.message ? error.message : 'Unknown API error';
-    const sanitizedError = String(errorMessage)
-      .replace(/AIza[A-Za-z0-9_-]{35}/g, '[REDACTED_API_KEY]')
-      .replace(/Bearer [A-Za-z0-9_-]+/g, 'Bearer [REDACTED]')
-      .replace(/x-goog-api-key[^}]+/g, 'x-goog-api-key: [REDACTED]');
-    
-    console.error('Gemini API call failed:', sanitizedError);
-    
-    // Log API error to error logging service
-    errorLogger.logAPIError(
-      apiEndpoint,
-      'POST',
-      error instanceof Error && error.message.includes('Status:') ? 
-        parseInt(error.message.match(/Status: (\d+)/)?.[1] || '0') : 0,
-      sanitizedError,
-      error instanceof Error ? error : new Error(sanitizedError)
-    );
-    
-    // Create new error with sanitized message - ensure it's never undefined
-    const finalError = sanitizedError || 'Unknown API error';
-    if (error instanceof Error) {
-      const cleanError = new Error(finalError);
-      cleanError.name = error.name || 'APIError';
-      throw cleanError;
-    }
-    throw new Error(finalError);
-  }
-};
-
-// **LARGE PROMPT CHUNKING**: Handle oversized prompts by intelligent chunking
-async function handleLargePromptChunking(
-  prompt: string,
-  apiKey: string,
-  capability: GeminiCapability,
-  schema?: any,
-  options: any = {}
-): Promise<string> {
-  console.log('📄 Implementing large prompt chunking strategy');
-  
-  // Split prompt into manageable chunks (approximately 20k tokens each)
-  const CHUNK_SIZE = 20000 * 4; // 20k tokens * 4 chars/token
-  const chunks = [];
-  
-  for (let i = 0; i < prompt.length; i += CHUNK_SIZE) {
-    chunks.push(prompt.slice(i, i + CHUNK_SIZE));
-  }
-  
-  console.log(`📦 Split large prompt into ${chunks.length} chunks`);
-  
-  const results = [];
-  for (let i = 0; i < chunks.length; i++) {
-    const chunkPrompt = `Part ${i + 1}/${chunks.length} of a large analysis request:\n\n${chunks[i]}\n\nGenerate a focused response for this section. If this is not the final part, end with "... [Continued in next part]"`;
-    
-    try {
-      const chunkResult = await callGeminiAPI(chunkPrompt, apiKey, capability, schema, {
-        ...options,
-        maxTokens: 4000, // Conservative token limit for chunks
-        retryCount: 0 // Reset retry count for each chunk
-      });
-      results.push(chunkResult);
-      console.log(`✅ Chunk ${i + 1}/${chunks.length} completed (${chunkResult.length} chars)`);
-    } catch (error) {
-      console.error(`❌ Chunk ${i + 1}/${chunks.length} failed:`, error);
-      results.push(`[Error processing chunk ${i + 1}: ${error instanceof Error ? error.message : 'Unknown error'}]`);
-    }
-  }
-  
-  // Combine results with proper formatting
-  return results.join('\n\n---\n\n');
-}
-
-// Helper function for cache key generation (RULE 4)
-async function generateCacheKey(prompt: string, stageId: string, graphHash: string): Promise<string> {
-  const data = new TextEncoder().encode(stageId + graphHash + prompt);
-  const hashBuffer = await crypto.subtle.digest('SHA-256', data);
-  const hashArray = Array.from(new Uint8Array(hashBuffer));
-  return hashArray.map(b => b.toString(16).padStart(2, '0')).join('');
-=======
 /**
  * API Service for ASR-GoT Framework
  * Handles Perplexity and Gemini API interactions with security validation
@@ -675,5 +285,4 @@
   const hashBuffer = await crypto.subtle.digest('SHA-256', data);
   const hashArray = Array.from(new Uint8Array(hashBuffer));
   return hashArray.map(b => b.toString(16).padStart(2, '0')).join('');
->>>>>>> 77ef6182
 }