--- conflicted
+++ resolved
@@ -1,4 +1,3 @@
-<<<<<<< HEAD
 /**
  * 🐛 Debug Button Component - SECURITY PATCHED
  * Comprehensive error logging and debugging interface with data sanitization
@@ -55,6 +54,25 @@
   });
   const [activeTab, setActiveTab] = useState('errors');
   const errorIdCounter = useRef(0);
+  const addError = React.useCallback(
+  (errorData: Omit<ErrorLog, 'id' | 'timestamp'>) => {
+    const newError: ErrorLog = {
+      ...errorData,
+      id: `error_${++errorIdCounter.current}`,
+      timestamp: new Date().toISOString()
+    };
+
+    setDebugState(prev => ({
+      ...prev,
+      errors: [newError, ...prev.errors].slice(0, 100),
+    }));
+
+    if (errorData.severity === 'critical') {
+      toast.error(`Critical Error: ${errorData.message.substring(0, 50)}...`);
+    }
+  },
+  []
+);
 
   // Initialize comprehensive error monitoring system
   useEffect(() => {
@@ -203,26 +221,7 @@
     return () => {
       errorLoggers.forEach(cleanup => cleanup());
     };
-  }, [debugState.isRecording]);
-
-  const addError = (errorData: Omit<ErrorLog, 'id' | 'timestamp'>) => {
-    const newError: ErrorLog = {
-      ...errorData,
-      id: `error_${++errorIdCounter.current}`,
-      timestamp: new Date().toISOString()
-    };
-
-    setDebugState(prev => ({
-      ...prev,
-      errors: [newError, ...prev.errors].slice(0, 100), // Keep last 100 errors
-      lastUpdate: new Date().toISOString()
-    }));
-
-    // Show toast for critical errors
-    if (errorData.severity === 'critical') {
-      toast.error(`Critical Error: ${errorData.message.substring(0, 50)}...`);
-    }
-  };
+  }, [debugState.isRecording, addError]);
 
   const clearErrors = () => {
     setDebugState(prev => ({
@@ -662,669 +661,4 @@
   );
 };
 
-=======
-/**
- * 🐛 Debug Button Component - SECURITY PATCHED
- * Comprehensive error logging and debugging interface with data sanitization
- * CRITICAL: Now prevents research data leakage through secure logging
- */
-
-import React, { useState, useEffect, useRef } from 'react';
-import { Button } from '@/components/ui/button';
-import { Dialog, DialogContent, DialogHeader, DialogTitle, DialogTrigger } from '@/components/ui/dialog';
-import { Card, CardContent, CardDescription, CardHeader, CardTitle } from '@/components/ui/card';
-import { Badge } from '@/components/ui/badge';
-import { Textarea } from '@/components/ui/textarea';
-import { Tabs, TabsContent, TabsList, TabsTrigger } from '@/components/ui/tabs';
-import { ScrollArea } from '@/components/ui/scroll-area';
-import { Alert, AlertDescription, AlertTitle } from '@/components/ui/alert';
-import { toast } from 'sonner';
-import { Bug, Download, Copy, Trash2, RefreshCw, AlertTriangle, Info, XCircle, CheckCircle, Activity, Monitor, Shield } from 'lucide-react';
-import { dataSanitizer } from '@/services/security/DataSanitizationService';
-import { secureLogger } from '@/services/security/SecureConsoleLogger';
-
-interface ErrorLog {
-  id: string;
-  timestamp: string;
-  type: 'javascript' | 'react' | 'promise' | 'network' | 'custom';
-  severity: 'low' | 'medium' | 'high' | 'critical';
-  message: string;
-  source?: string;
-  line?: number;
-  column?: number;
-  stack?: string;
-  context?: any;
-}
-
-interface DebugState {
-  errors: ErrorLog[];
-  isRecording: boolean;
-  lastUpdate: string;
-  realTimeMode: boolean;
-  systemHealth: {
-    memoryUsage?: number;
-    performanceScore?: number;
-    errorRate?: number;
-  };
-}
-
-export const DebugButton: React.FC = () => {
-  const [isOpen, setIsOpen] = useState(false);
-  const [debugState, setDebugState] = useState<DebugState>({
-    errors: [],
-    isRecording: true,
-    lastUpdate: new Date().toISOString(),
-    realTimeMode: true,
-    systemHealth: {}
-  });
-  const [activeTab, setActiveTab] = useState('errors');
-  const errorIdCounter = useRef(0);
-  const addError = React.useCallback(
-  (errorData: Omit<ErrorLog, 'id' | 'timestamp'>) => {
-    const newError: ErrorLog = {
-      ...errorData,
-      id: `error_${++errorIdCounter.current}`,
-      timestamp: new Date().toISOString()
-    };
-
-    setDebugState(prev => ({
-      ...prev,
-      errors: [newError, ...prev.errors].slice(0, 100),
-    }));
-
-    if (errorData.severity === 'critical') {
-      toast.error(`Critical Error: ${errorData.message.substring(0, 50)}...`);
-    }
-  },
-  []
-);
-
-  // Initialize comprehensive error monitoring system
-  useEffect(() => {
-    const errorLoggers: (() => void)[] = [];
-
-    // System Health Monitoring
-    const updateSystemHealth = () => {
-      if ('memory' in performance) {
-        const memInfo = (performance as any).memory;
-        const memoryUsage = memInfo ? (memInfo.usedJSHeapSize / memInfo.totalJSHeapSize) * 100 : 0;
-        
-        setDebugState(prev => ({
-          ...prev,
-          systemHealth: {
-            ...prev.systemHealth,
-            memoryUsage,
-            errorRate: prev.errors.filter(e => 
-              new Date(e.timestamp).getTime() > Date.now() - 60000
-            ).length,
-            performanceScore: Math.max(0, 100 - memoryUsage)
-          }
-        }));
-      }
-    };
-
-    const healthInterval = setInterval(updateSystemHealth, 10000); // Update every 10s
-    errorLoggers.push(() => clearInterval(healthInterval));
-
-    // Enhanced JavaScript Error Handler
-    const originalErrorHandler = window.onerror;
-    window.onerror = function(message, source, lineno, colno, error) {
-      if (debugState.isRecording) {
-        addError({
-          type: 'javascript',
-          severity: 'high',
-          message: String(message),
-          source,
-          line: lineno,
-          column: colno,
-          stack: error?.stack
-        });
-      }
-      
-      if (originalErrorHandler) {
-        return originalErrorHandler(message, source, lineno, colno, error);
-      }
-      return false;
-    };
-
-    // 2. Unhandled Promise Rejection Handler
-    const promiseRejectionHandler = (event: PromiseRejectionEvent) => {
-      if (debugState.isRecording) {
-        addError({
-          type: 'promise',
-          severity: 'high',
-          message: `Unhandled Promise Rejection: ${event.reason}`,
-          stack: event.reason?.stack || String(event.reason)
-        });
-      }
-    };
-    window.addEventListener('unhandledrejection', promiseRejectionHandler);
-
-    // Enhanced Console Error Interceptor with better categorization
-    const originalConsoleError = console.error;
-    console.error = function(...args) {
-      if (debugState.isRecording && args.length > 0) {
-        const errorMessage = args.join(' ');
-        const isStageError = errorMessage.toLowerCase().includes('stage') && 
-                            errorMessage.toLowerCase().includes('failed');
-        
-        addError({
-          type: isStageError ? 'custom' : 'custom',
-          severity: isStageError ? 'critical' : 'medium',
-          message: errorMessage,
-          context: args.length > 1 ? args.slice(1) : undefined
-        });
-      }
-      return originalConsoleError.apply(console, args);
-    };
-
-    // 4. React Error Boundary Interceptor (if available)
-    const checkForReactErrors = () => {
-      try {
-        const reactRoot = document.getElementById('root');
-        const reactErrorNodes = document.querySelectorAll('[data-react-error]');
-        
-        reactErrorNodes.forEach(node => {
-          const errorMessage = node.getAttribute('data-react-error');
-          if (errorMessage && debugState.isRecording) {
-            addError({
-              type: 'react',
-              severity: 'critical',
-              message: errorMessage,
-              source: 'React Error Boundary'
-            });
-          }
-        });
-      } catch (e) {
-        // Silent fail - error checking shouldn't break the app
-      }
-    };
-
-    // 5. Network Error Monitoring
-    const originalFetch = window.fetch;
-    window.fetch = async function(...args) {
-      try {
-        const response = await originalFetch.apply(window, args);
-        if (!response.ok && debugState.isRecording) {
-          addError({
-            type: 'network',
-            severity: response.status >= 500 ? 'high' : 'medium',
-            message: `Network Error: ${response.status} ${response.statusText}`,
-            source: args[0]?.toString()
-          });
-        }
-        return response;
-      } catch (error) {
-        if (debugState.isRecording) {
-          addError({
-            type: 'network',
-            severity: 'high',
-            message: `Network Fetch Failed: ${error}`,
-            source: args[0]?.toString(),
-            stack: error instanceof Error ? error.stack : undefined
-          });
-        }
-        throw error;
-      }
-    };
-
-    // Setup cleanup functions
-    errorLoggers.push(
-      () => {
-        window.onerror = originalErrorHandler;
-        window.removeEventListener('unhandledrejection', promiseRejectionHandler);
-        console.error = originalConsoleError;
-        window.fetch = originalFetch;
-      }
-    );
-
-    // Check for React errors periodically
-    const reactErrorCheck = setInterval(checkForReactErrors, 2000);
-    errorLoggers.push(() => clearInterval(reactErrorCheck));
-
-    // Cleanup on unmount
-    return () => {
-      errorLoggers.forEach(cleanup => cleanup());
-    };
-  }, [debugState.isRecording, addError]);
-
-  const clearErrors = () => {
-    setDebugState(prev => ({
-      ...prev,
-      errors: [],
-      lastUpdate: new Date().toISOString()
-    }));
-    toast.success('Error log cleared');
-  };
-
-  const toggleRecording = () => {
-    setDebugState(prev => ({
-      ...prev,
-      isRecording: !prev.isRecording,
-      lastUpdate: new Date().toISOString()
-    }));
-    toast.info(debugState.isRecording ? 'Error recording stopped' : 'Error recording started');
-  };
-
-  const exportErrorLog = () => {
-    const exportData = {
-      timestamp: new Date().toISOString(),
-      totalErrors: debugState.errors.length,
-      isRecording: debugState.isRecording,
-      lastUpdate: debugState.lastUpdate,
-      errors: debugState.errors,
-      systemInfo: {
-        userAgent: navigator.userAgent,
-        url: window.location.href,
-        timestamp: new Date().toISOString(),
-        viewport: `${window.innerWidth}x${window.innerHeight}`,
-        localStorage: '[REDACTED_FOR_SECURITY]',
-        sessionStorage: '[REDACTED_FOR_SECURITY]'
-      },
-      appState: {
-        reactRoot: !!document.getElementById('root'),
-        hasContent: (document.getElementById('root')?.innerHTML?.length || 0) > 100,
-        bundleScript: document.querySelector('script[src*="index-"]')?.getAttribute('src') || 'Not found'
-      }
-    };
-
-    const blob = new Blob([JSON.stringify(exportData, null, 2)], { type: 'application/json' });
-    const url = URL.createObjectURL(blob);
-    const a = document.createElement('a');
-    a.href = url;
-    a.download = `asr-got-debug-${new Date().toISOString().slice(0, 19).replace(/[:.]/g, '-')}.json`;
-    a.click();
-    URL.revokeObjectURL(url);
-    toast.success('Debug log exported successfully');
-  };
-
-  const copyToClipboard = (text: string) => {
-    navigator.clipboard.writeText(text).then(() => {
-      toast.success('Copied to clipboard');
-    }).catch(() => {
-      toast.error('Failed to copy to clipboard');
-    });
-  };
-
-  const getSeverityIcon = (severity: string) => {
-    switch (severity) {
-      case 'critical': return <XCircle className="h-4 w-4 text-red-500" />;
-      case 'high': return <AlertTriangle className="h-4 w-4 text-orange-500" />;
-      case 'medium': return <Info className="h-4 w-4 text-yellow-500" />;
-      case 'low': return <CheckCircle className="h-4 w-4 text-blue-500" />;
-      default: return <Bug className="h-4 w-4 text-gray-500" />;
-    }
-  };
-
-  const getSeverityColor = (severity: string) => {
-    switch (severity) {
-      case 'critical': return 'destructive';
-      case 'high': return 'destructive';
-      case 'medium': return 'default';
-      case 'low': return 'secondary';
-      default: return 'outline';
-    }
-  };
-
-  const errorStats = debugState.errors.reduce((acc, error) => {
-    acc[error.severity] = (acc[error.severity] || 0) + 1;
-    acc[error.type] = (acc[error.type] || 0) + 1;
-    return acc;
-  }, {} as Record<string, number>);
-
-  return (
-    <Dialog open={isOpen} onOpenChange={setIsOpen}>
-      <DialogTrigger asChild>
-        <Button 
-          variant="outline" 
-          size="sm"
-          className={`flex items-center gap-2 ${debugState.errors.length > 0 ? 'border-red-500 text-red-600 bg-red-50' : 'border-gray-300'}`}
-        >
-          <Bug className="h-4 w-4" />
-          🐛 Debug
-          {debugState.errors.length > 0 && (
-            <Badge variant="destructive" className="ml-1 text-xs">
-              {debugState.errors.length}
-            </Badge>
-          )}
-        </Button>
-      </DialogTrigger>
-      
-      <DialogContent className="max-w-6xl max-h-[90vh] overflow-hidden">
-        <DialogHeader>
-          <DialogTitle className="flex items-center justify-between">
-            <span className="flex items-center gap-2">
-              <Bug className="h-5 w-5" />
-              🐛 Debug Console
-            </span>
-            <div className="flex items-center gap-2">
-              <Badge variant={debugState.isRecording ? 'default' : 'secondary'}>
-                {debugState.isRecording ? '🔴 Recording' : '⏸️ Paused'}
-              </Badge>
-              <Badge variant="outline">
-                {debugState.errors.length} errors
-              </Badge>
-            </div>
-          </DialogTitle>
-        </DialogHeader>
-        
-        <div className="space-y-4">
-          {/* Quick Actions */}
-          <div className="flex flex-wrap gap-2">
-            <Button onClick={toggleRecording} variant="outline" size="sm">
-              {debugState.isRecording ? (
-                <>⏸️ Pause Recording</>
-              ) : (
-                <>▶️ Start Recording</>
-              )}
-            </Button>
-            <Button onClick={clearErrors} variant="outline" size="sm">
-              <Trash2 className="h-4 w-4 mr-2" />
-              Clear Errors
-            </Button>
-            <Button onClick={exportErrorLog} variant="outline" size="sm">
-              <Download className="h-4 w-4 mr-2" />
-              Export Log
-            </Button>
-            <Button 
-              onClick={() => window.location.reload()} 
-              variant="outline" 
-              size="sm"
-            >
-              <RefreshCw className="h-4 w-4 mr-2" />
-              Reload App
-            </Button>
-          </div>
-
-          {/* Error Statistics */}
-          {debugState.errors.length > 0 && (
-            <div className="grid grid-cols-2 md:grid-cols-4 gap-4">
-              <Card>
-                <CardContent className="p-4">
-                  <div className="text-2xl font-bold text-red-600">{errorStats.critical || 0}</div>
-                  <p className="text-xs text-muted-foreground">Critical</p>
-                </CardContent>
-              </Card>
-              <Card>
-                <CardContent className="p-4">
-                  <div className="text-2xl font-bold text-orange-600">{errorStats.high || 0}</div>
-                  <p className="text-xs text-muted-foreground">High</p>
-                </CardContent>
-              </Card>
-              <Card>
-                <CardContent className="p-4">
-                  <div className="text-2xl font-bold text-yellow-600">{errorStats.medium || 0}</div>
-                  <p className="text-xs text-muted-foreground">Medium</p>
-                </CardContent>
-              </Card>
-              <Card>
-                <CardContent className="p-4">
-                  <div className="text-2xl font-bold text-blue-600">{errorStats.low || 0}</div>
-                  <p className="text-xs text-muted-foreground">Low</p>
-                </CardContent>
-              </Card>
-            </div>
-          )}
-
-          {/* Main Content */}
-          <Tabs value={activeTab} onValueChange={setActiveTab} className="w-full">
-            <TabsList className="grid w-full grid-cols-4">
-              <TabsTrigger value="errors">
-                Errors ({debugState.errors.length})
-              </TabsTrigger>
-              <TabsTrigger value="realtime">
-                <Activity className="h-4 w-4 mr-1" />
-                Live
-              </TabsTrigger>
-              <TabsTrigger value="system">System</TabsTrigger>
-              <TabsTrigger value="export">Export</TabsTrigger>
-            </TabsList>
-            
-            <TabsContent value="errors" className="space-y-4">
-              {debugState.errors.length === 0 ? (
-                <Alert>
-                  <CheckCircle className="h-4 w-4" />
-                  <AlertTitle>No Errors Detected</AlertTitle>
-                  <AlertDescription>
-                    {debugState.isRecording 
-                      ? "Great! No errors have been captured yet. The debug system is actively monitoring."
-                      : "Error recording is paused. Click 'Start Recording' to begin monitoring."}
-                  </AlertDescription>
-                </Alert>
-              ) : (
-                <ScrollArea className="h-[400px] w-full">
-                  <div className="space-y-2">
-                    {debugState.errors.map((error) => (
-                      <Card key={error.id} className="border-l-4 border-l-red-500">
-                        <CardHeader className="pb-2">
-                          <div className="flex items-start justify-between">
-                            <div className="flex items-center gap-2">
-                              {getSeverityIcon(error.severity)}
-                              <Badge variant={getSeverityColor(error.severity) as any}>
-                                {error.severity}
-                              </Badge>
-                              <Badge variant="outline">{error.type}</Badge>
-                            </div>
-                            <div className="text-xs text-muted-foreground">
-                              {new Date(error.timestamp).toLocaleTimeString()}
-                            </div>
-                          </div>
-                          <CardTitle className="text-sm font-medium">
-                            {error.message}
-                          </CardTitle>
-                        </CardHeader>
-                        <CardContent className="pt-0">
-                          {error.source && (
-                            <p className="text-xs text-muted-foreground mb-2">
-                              Source: {error.source}
-                              {error.line && `:${error.line}`}
-                              {error.column && `:${error.column}`}
-                            </p>
-                          )}
-                          {error.stack && (
-                            <details className="mt-2">
-                              <summary className="text-xs text-muted-foreground cursor-pointer hover:text-foreground">
-                                Stack Trace
-                              </summary>
-                              <pre className="text-xs bg-muted p-2 rounded mt-1 overflow-auto max-h-32">
-                                {error.stack}
-                              </pre>
-                            </details>
-                          )}
-                          <div className="flex gap-2 mt-2">
-                            <Button 
-                              variant="outline" 
-                              size="sm"
-                              onClick={() => copyToClipboard(JSON.stringify(error, null, 2))}
-                            >
-                              <Copy className="h-3 w-3 mr-1" />
-                              Copy
-                            </Button>
-                          </div>
-                        </CardContent>
-                      </Card>
-                    ))}
-                  </div>
-                </ScrollArea>
-              )}
-            </TabsContent>
-
-            <TabsContent value="realtime" className="space-y-4">
-              {/* Real-Time Health Monitoring */}
-              <div className="grid grid-cols-3 gap-4">
-                <Card>
-                  <CardContent className="p-4">
-                    <div className="text-2xl font-bold text-blue-600">
-                      {debugState.systemHealth.memoryUsage?.toFixed(1) || 0}%
-                    </div>
-                    <p className="text-xs text-muted-foreground">Memory Usage</p>
-                  </CardContent>
-                </Card>
-                <Card>
-                  <CardContent className="p-4">
-                    <div className="text-2xl font-bold text-green-600">
-                      {debugState.systemHealth.performanceScore?.toFixed(0) || 100}
-                    </div>
-                    <p className="text-xs text-muted-foreground">Performance Score</p>
-                  </CardContent>
-                </Card>
-                <Card>
-                  <CardContent className="p-4">
-                    <div className="text-2xl font-bold text-orange-600">
-                      {debugState.systemHealth.errorRate || 0}
-                    </div>
-                    <p className="text-xs text-muted-foreground">Errors/Min</p>
-                  </CardContent>
-                </Card>
-              </div>
-
-              {/* Live Error Stream */}
-              <Card>
-                <CardHeader>
-                  <CardTitle className="text-sm flex items-center gap-2">
-                    <Monitor className="h-4 w-4" />
-                    Live Error Stream
-                    {debugState.isRecording && (
-                      <div className="animate-pulse w-2 h-2 bg-red-500 rounded-full"></div>
-                    )}
-                  </CardTitle>
-                </CardHeader>
-                <CardContent>
-                  <ScrollArea className="h-64 w-full">
-                    {debugState.errors.length === 0 ? (
-                      <div className="text-center py-8 text-muted-foreground">
-                        <CheckCircle className="h-8 w-8 mx-auto mb-2 text-green-500" />
-                        <p>No errors detected</p>
-                        <p className="text-xs">System running smoothly</p>
-                      </div>
-                    ) : (
-                      <div className="space-y-2">
-                        {debugState.errors.slice(0, 20).map((error) => (
-                          <div
-                            key={error.id}
-                            className="flex items-start gap-2 p-2 rounded border text-sm"
-                          >
-                            {getSeverityIcon(error.severity)}
-                            <div className="flex-1">
-                              <div className="flex items-center gap-2 mb-1">
-                                <Badge variant={getSeverityColor(error.severity) as any} className="text-xs">
-                                  {error.severity}
-                                </Badge>
-                                <span className="text-xs text-muted-foreground">
-                                  {new Date(error.timestamp).toLocaleTimeString()}
-                                </span>
-                              </div>
-                              <p className="text-xs break-words">
-                                {error.message.length > 80 
-                                  ? `${error.message.substring(0, 80)}...` 
-                                  : error.message}
-                              </p>
-                            </div>
-                          </div>
-                        ))}
-                      </div>
-                    )}
-                  </ScrollArea>
-                </CardContent>
-              </Card>
-            </TabsContent>
-            
-            <TabsContent value="system" className="space-y-4">
-              <div className="grid gap-4">
-                <Card>
-                  <CardHeader>
-                    <CardTitle className="text-sm">Application State</CardTitle>
-                  </CardHeader>
-                  <CardContent className="space-y-2">
-                    <div className="grid grid-cols-2 gap-4 text-sm">
-                      <div>React Root: {document.getElementById('root') ? '✅' : '❌'}</div>
-                      <div>Has Content: {(document.getElementById('root')?.innerHTML?.length || 0) > 100 ? '✅' : '❌'}</div>
-                      <div>Recording: {debugState.isRecording ? '✅' : '❌'}</div>
-                      <div>Last Update: {new Date(debugState.lastUpdate).toLocaleTimeString()}</div>
-                    </div>
-                  </CardContent>
-                </Card>
-                
-                <Card>
-                  <CardHeader>
-                    <CardTitle className="text-sm">Browser Information</CardTitle>
-                  </CardHeader>
-                  <CardContent>
-                    <Textarea 
-                      value={`URL: ${window.location.href}
-User Agent: ${navigator.userAgent}
-Viewport: ${window.innerWidth}x${window.innerHeight}
-LocalStorage Items: [REDACTED_FOR_SECURITY]
-SessionStorage Items: [REDACTED_FOR_SECURITY]
-Bundle Script: ${document.querySelector('script[src*="index-"]')?.getAttribute('src') || 'Not found'}`}
-                      readOnly
-                      className="text-xs font-mono"
-                      rows={8}
-                    />
-                  </CardContent>
-                </Card>
-              </div>
-            </TabsContent>
-            
-            <TabsContent value="export" className="space-y-4">
-              <div className="space-y-4">
-                <Alert>
-                  <Info className="h-4 w-4" />
-                  <AlertTitle>Export Options</AlertTitle>
-                  <AlertDescription>
-                    Export debug information to share with developers or for further analysis.
-                  </AlertDescription>
-                </Alert>
-                
-                <div className="grid gap-2">
-                  <Button onClick={exportErrorLog} className="w-full">
-                    <Download className="h-4 w-4 mr-2" />
-                    Download Complete Debug Log (JSON)
-                  </Button>
-                  <Button 
-                    variant="outline" 
-                    onClick={() => copyToClipboard(JSON.stringify({
-                      errors: debugState.errors,
-                      timestamp: new Date().toISOString(),
-                      url: window.location.href
-                    }, null, 2))}
-                    className="w-full"
-                  >
-                    <Copy className="h-4 w-4 mr-2" />
-                    Copy Error Summary to Clipboard
-                  </Button>
-                </div>
-                
-                <Card>
-                  <CardHeader>
-                    <CardTitle className="text-sm">Quick Summary</CardTitle>
-                  </CardHeader>
-                  <CardContent>
-                    <Textarea 
-                      value={`ASR-GoT Debug Summary
-Timestamp: ${new Date().toISOString()}
-Total Errors: ${debugState.errors.length}
-Critical: ${errorStats.critical || 0}
-High: ${errorStats.high || 0}
-Medium: ${errorStats.medium || 0}
-Low: ${errorStats.low || 0}
-
-Most Recent Error: ${debugState.errors[0]?.message || 'None'}
-Recording Status: ${debugState.isRecording ? 'Active' : 'Paused'}`}
-                      readOnly
-                      className="text-xs font-mono"
-                      rows={10}
-                    />
-                  </CardContent>
-                </Card>
-              </div>
-            </TabsContent>
-          </Tabs>
-        </div>
-      </DialogContent>
-    </Dialog>
-  );
-};
-
->>>>>>> 77ef6182
 export default DebugButton;